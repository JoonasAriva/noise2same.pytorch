import torch
import torch.nn as nn


class FFCSE_block(nn.Module):
    def __init__(self, channels, ratio_g):
        super(FFCSE_block, self).__init__()
        in_cg = int(channels * ratio_g)
        in_cl = channels - in_cg
        r = 16

        self.avgpool = nn.AdaptiveAvgPool2d((1, 1))
        self.conv1 = nn.Conv2d(channels, channels // r, kernel_size=1, bias=True)
        self.relu1 = nn.ReLU(inplace=True)
        self.conv_a2l = (
            None
            if in_cl == 0
            else nn.Conv2d(channels // r, in_cl, kernel_size=1, bias=True)
        )
        self.conv_a2g = (
            None
            if in_cg == 0
            else nn.Conv2d(channels // r, in_cg, kernel_size=1, bias=True)
        )
        self.sigmoid = nn.Sigmoid()

    def forward(self, x):
        x = x if type(x) is tuple else (x, 0)
        id_l, id_g = x

        x = id_l if type(id_g) is int else torch.cat([id_l, id_g], dim=1)
        x = self.avgpool(x)
        x = self.relu1(self.conv1(x))

        x_l = 0 if self.conv_a2l is None else id_l * self.sigmoid(self.conv_a2l(x))
        x_g = 0 if self.conv_a2g is None else id_g * self.sigmoid(self.conv_a2g(x))
        return x_l, x_g


class FourierUnit(nn.Module):
    def __init__(self, in_channels, out_channels, groups=1, n_dim=2):
        # bn_layer not used
        super(FourierUnit, self).__init__()
        self.groups = groups
        self.n_dim = n_dim
        conv = nn.Conv2d if n_dim == 2 else nn.Conv3d
        bn = nn.BatchNorm2d if n_dim == 2 else nn.BatchNorm3d
        self.conv_layer = conv(
            in_channels=in_channels * 2,
            out_channels=out_channels * 2,
            kernel_size=1,
            stride=1,
            padding=0,
            groups=self.groups,
            bias=False,
        )
        self.bn = bn(out_channels * 2)
        self.relu = torch.nn.ReLU(inplace=True)

    def forward(self, x):
        batch, c, *s = x.size()
        dim = (2, 3, 4)[: len(s)]

        # (batch, c, h, w/2+1) complex number
        ffted = torch.fft.rfftn(x.float(), s=s, dim=dim, norm="ortho")
        ffted = torch.cat([ffted.real, ffted.imag], dim=1)

        ffted = self.conv_layer(ffted)  # (batch, c*2, h, w/2+1)
        ffted = self.relu(self.bn(ffted))

        ffted = torch.tensor_split(ffted, 2, dim=1)
        ffted = torch.complex(ffted[0].float(), ffted[1].float())
        output = torch.fft.irfftn(ffted, s=s, dim=dim, norm="ortho")

        return output


class SpectralTransform(nn.Module):
    def __init__(
        self, in_channels, out_channels, stride=1, groups=1, enable_lfu=True, n_dim=2
    ):
        # bn_layer not used
        super(SpectralTransform, self).__init__()
        self.enable_lfu = enable_lfu

        conv = nn.Conv2d if n_dim == 2 else nn.Conv3d
        bn = nn.BatchNorm2d if n_dim == 2 else nn.BatchNorm3d
        pool = nn.AvgPool2d if n_dim == 3 else nn.AvgPool3d
        if stride == 2:
            self.downsample = pool(kernel_size=2, stride=2)
        else:
            self.downsample = nn.Identity()

        self.stride = stride
        self.conv1 = nn.Sequential(
            conv(
                in_channels, out_channels // 2, kernel_size=1, groups=groups, bias=False
            ),
            bn(out_channels // 2),
            nn.ReLU(inplace=True),
        )
        self.fu = FourierUnit(out_channels // 2, out_channels // 2, groups, n_dim)
        if self.enable_lfu:
            self.lfu = FourierUnit(out_channels // 2, out_channels // 2, groups, n_dim)
        self.conv2 = conv(
            out_channels // 2, out_channels, kernel_size=1, groups=groups, bias=False
        )

    def forward(self, x):

        x = self.downsample(x)
        x = self.conv1(x)
        output = self.fu(x)

        if self.enable_lfu:
            n, c, *s = x.shape  # s is (d,h,w) or (h,w)
            h = s[len(s) - 2]
            split_no = 2
            split_s = h // split_no
            split = torch.split(x[:, : c // 4], split_s, dim=-2)
            xs = torch.cat(split, dim=1).contiguous()

            next_split = torch.split(xs, split_s, dim=-1)
            xs = torch.cat(next_split, dim=1).contiguous()
            xs = self.lfu(xs)
            rep = (1,) * len(s)
            xs = xs.repeat(*rep, split_no, split_no).contiguous()
        else:
            xs = 0

        output = self.conv2(x + output + xs)

        return output


class FFC(nn.Module):
    def __init__(
        self,
        in_channels,
        out_channels,
        kernel_size,
        ratio_gin,
        ratio_gout,
        stride=1,
        padding=0,
        dilation=1,
        groups=1,
        bias=False,
        enable_lfu=True,
        n_dim=2,
<<<<<<< HEAD
=======
        **kwargs
>>>>>>> b308aa18
    ):
        super(FFC, self).__init__()

        conv = nn.Conv2d if n_dim == 2 else nn.Conv3d

        assert stride == 1 or stride == 2, "Stride should be 1 or 2."
        self.stride = stride

        in_cg = int(in_channels * ratio_gin)
        in_cl = in_channels - in_cg
        out_cg = int(out_channels * ratio_gout)
        out_cl = out_channels - out_cg
        # groups_g = 1 if groups == 1 else int(groups * ratio_gout)
        # groups_l = 1 if groups == 1 else groups - groups_g

        self.ratio_gin = ratio_gin
        self.ratio_gout = ratio_gout

        module = nn.Identity if in_cl == 0 or out_cl == 0 else conv
        self.convl2l = module(
            in_cl, out_cl, kernel_size, stride, padding, dilation, groups, bias
        )
        module = nn.Identity if in_cl == 0 or out_cg == 0 else conv
        self.convl2g = module(
            in_cl, out_cg, kernel_size, stride, padding, dilation, groups, bias
        )
        module = nn.Identity if in_cg == 0 or out_cl == 0 else conv
        self.convg2l = module(
            in_cg, out_cl, kernel_size, stride, padding, dilation, groups, bias
        )
        module = nn.Identity if in_cg == 0 or out_cg == 0 else SpectralTransform
        self.convg2g = module(
            in_cg,
            out_cg,
            stride,
            1 if groups == 1 else groups // 2,
            enable_lfu,
            n_dim=n_dim,
        )

    def forward(self, x):
        device = x[0].device if isinstance(x, tuple) else x.device
        x_l, x_g = x if type(x) is tuple else (x, torch.tensor(0, device=device))
        out_xl = torch.tensor(0, device=device)
        out_xg = torch.tensor(0, device=device)

        if self.ratio_gout != 1:
            out_xl = self.convl2l(x_l) + self.convg2l(x_g)
        if self.ratio_gout != 0:
            out_xg = self.convl2g(x_l) + self.convg2g(x_g)

        return out_xl, out_xg


class FFC_BN_ACT(nn.Module):
    def __init__(
        self,
        in_channels,
        out_channels,
        kernel_size,
        ratio_gin,
        ratio_gout,
        stride=1,
        padding=0,
        dilation=1,
        groups=1,
        bias=False,
        activation_layer=nn.Identity,
        enable_lfu=True,
        n_dim=2,
<<<<<<< HEAD
=======
        bn_act_first=False,
>>>>>>> b308aa18
    ):
        super(FFC_BN_ACT, self).__init__()

        norm_layer = nn.BatchNorm2d if n_dim == 2 else nn.BatchNorm3d
        self.ffc = FFC(
            in_channels,
            out_channels,
            kernel_size,
            ratio_gin,
            ratio_gout,
            stride,
            padding,
            dilation,
            groups,
            bias,
            enable_lfu,
            n_dim,
        )

        # todo it works for now but it should be changed to be more explicit in initialization
        if bn_act_first:
            ratio_gout = ratio_gin

        lnorm = nn.Identity if ratio_gout == 1 else norm_layer
        gnorm = nn.Identity if ratio_gout == 0 else norm_layer
        self.bn_l = lnorm(int(out_channels * (1 - ratio_gout)))
        self.bn_g = gnorm(int(out_channels * ratio_gout))

        lact = nn.Identity if ratio_gout == 1 else activation_layer
        gact = nn.Identity if ratio_gout == 0 else activation_layer
        self.act_l = lact(inplace=True)
        self.act_g = gact(inplace=True)

    def forward(self, x):
        x_l, x_g = self.ffc(x)
        x_l = self.act_l(self.bn_l(x_l))
        x_g = self.act_g(self.bn_g(x_g))
        return x_l, x_g


class BN_ACT_FFC(FFC_BN_ACT):
    def forward(self, x):
        x_l, x_g = x if type(x) is tuple else (x, 0)
        x_l = self.act_l(self.bn_l(x_l))
        x_g = self.act_g(self.bn_g(x_g))
        x_l, x_g = self.ffc((x_l, x_g))
        # in channeli järgi
        return x_l, x_g<|MERGE_RESOLUTION|>--- conflicted
+++ resolved
@@ -148,10 +148,7 @@
         bias=False,
         enable_lfu=True,
         n_dim=2,
-<<<<<<< HEAD
-=======
         **kwargs
->>>>>>> b308aa18
     ):
         super(FFC, self).__init__()
 
@@ -222,10 +219,7 @@
         activation_layer=nn.Identity,
         enable_lfu=True,
         n_dim=2,
-<<<<<<< HEAD
-=======
         bn_act_first=False,
->>>>>>> b308aa18
     ):
         super(FFC_BN_ACT, self).__init__()
 
