from pathlib import Path
from typing import Any, Dict, Optional, Tuple, Union

import numpy as np
import torch
from torch import Tensor as T
from torch import nn
from torch.nn import functional as F
from torch.nn.functional import conv2d, conv3d
from torchvision.transforms import GaussianBlur

from noise2same import network
from noise2same.contrast import PixelContrastLoss
from noise2same.psf.psf_convolution import PSFParameter, read_psf


class DonutMask(nn.Module):
    def __init__(self, n_dim: int = 2, in_channels: int = 1):
        """
        Local average excluding the center pixel
        :param n_dim:
        :param in_channels:
        """
        super(DonutMask, self).__init__()
        assert n_dim in (2, 3)
        self.n_dim = n_dim

        kernel = (
            np.array([[0.5, 1.0, 0.5], [1.0, 0.0, 1.0], [0.5, 1.0, 0.5]])
            if n_dim == 2
            else np.array(
                [
                    [[0, 0.5, 0], [0.5, 1.0, 0.5], [0, 0.5, 0]],
                    [[0.5, 1.0, 0.5], [1.0, 0.0, 1.0], [0.5, 1.0, 0.5]],
                    [[0, 0.5, 0], [0.5, 1.0, 0.5], [0, 0.5, 0]],
                ]
            )
        )
        kernel = kernel / kernel.sum()
        kernel = torch.from_numpy(kernel)[None, None]
        shape = (in_channels, in_channels,) + (-1,) * n_dim
        kernel = kernel.expand(shape)
        self.register_buffer("kernel", kernel)

    def forward(self, x: T) -> T:
        conv = conv2d if self.n_dim == 2 else conv3d
        # todo understand stride
        return conv(x, self.kernel, padding=1, stride=1)


class Noise2Same(nn.Module):
    def __init__(
        self,
        n_dim: int = 2,
        in_channels: int = 1,
        base_channels: int = 96,
        lambda_bsp: float = 0,
        lambda_rec: float = 1.0,
        lambda_inv: float = 2.0,
        lambda_inv_deconv: float = 0.0,
        masked_inv_deconv: bool = True,
        mask_percentage: float = 0.5,
        masking: str = "gaussian",
        noise_mean: float = 0,
        noise_std: float = 0.2,
        lambda_proj: float = 0,
        lambda_bound: float = 0,
        lambda_sharp: float = 0,
        psf: Optional[Union[str, np.ndarray]] = None,
        psf_size: Optional[int] = None,
        psf_pad_mode: str = "reflect",
        residual: bool = False,
        skip_method: str = "concat",
        arch: str = "unet",
        regularization_key: str = "image",
        only_masked: bool = False,
        psf_fft: Union[str, bool] = "auto",
        **kwargs: Any,
    ):
        """

        :param n_dim:
        :param in_channels:
        :param base_channels:
        :param lambda_inv:
        :param mask_percentage:
        :param masking:
        :param noise_mean:
        :param noise_std:
        :param lambda_proj:
        :param psf:
        """
        super(Noise2Same, self).__init__()
        assert masking in ("gaussian", "donut")
        assert arch in ("unet", "identity")
        assert regularization_key in ("image", "deconv")
        if psf is None:
            # we don't have a psf, so we can't use deconv
            regularization_key = "image"

        self.n_dim = n_dim
        self.in_channels = in_channels
        self.lambda_bsp = lambda_bsp
        self.lambda_rec = lambda_rec
        self.lambda_inv = lambda_inv
        self.lambda_inv_deconv = lambda_inv_deconv
        self.lambda_proj = lambda_proj
        self.masked_inv_deconv = masked_inv_deconv
        self.mask_percentage = mask_percentage
        self.masking = masking
        self.noise_mean = noise_mean
        self.noise_std = noise_std
        self.residual = residual
        self.arch = arch
        self.regularization_key = regularization_key
        self.lambda_bound = lambda_bound
        self.lambda_sharp = lambda_sharp
        self.only_masked = only_masked

        # TODO customize with segmentation_models
<<<<<<< HEAD
        if self.arch == "unet":
            self.net = network.UNet(
                in_channels=in_channels,
                n_dim=n_dim,
                base_channels=base_channels,
                skip_method=skip_method,
                **kwargs,
            )
            self.head = network.RegressionHead(
                in_channels=base_channels,
                out_channels=in_channels,
                n_dim=n_dim,
            )
        else:
            self.net = nn.Identity()
            self.head = nn.Identity()
=======
        self.net = network.UNet(
            in_channels=in_channels,
            n_dim=n_dim,
            base_channels=base_channels,
            skip_method=skip_method,
            **kwargs,
        )
        self.head = network.RegressionHead(
            in_channels=base_channels, out_channels=in_channels, n_dim=n_dim,
        )
>>>>>>> 58d46506

        # todo parametrize
        self.blur = GaussianBlur(5, sigma=0.2) if residual else None

        # TODO parametrize project head
        self.project_head = None
        if self.lambda_proj > 0:
            self.project_head = network.ProjectHead(
                in_channels=base_channels, n_dim=n_dim, out_channels=256, kernel_size=1
            )

        self.mask_kernel = DonutMask(n_dim=n_dim, in_channels=in_channels)

        self.psf = None
        if psf is not None:
            if isinstance(psf, (str, Path)):
                # read by path, otherwise assume ndarray
                # TODO check
                psf = read_psf(psf, psf_size=psf_size)
            print("PSF shape", psf.shape)
            self.psf = PSFParameter(psf, pad_mode=psf_pad_mode, fft=psf_fft)
            for param in self.psf.parameters():
                param.requires_grad = False

    def forward_full(
        self,
        x: T,
        mask: T,
        convolve: bool = True,
        crops: Optional[T] = None,
        full_size_image: Optional[T] = None,
        *args: Any,
        **kwargs: Any,
    ) -> Tuple[Dict[str, T], Union[Dict[str, T], None]]:
        """
        Make two forward passes: with mask and without mask
        :param x:
        :param mask:
        :param convolve: if True, convolve the output with the PSF
        :param crops: if not None, positions of crops `x` in full size image. NB! we assume that crops do not overlap
        :param full_size_image: if not None, full size image from which `x` was taken by `crops` coordinates
        :return: tuple of dictionaries of tensors (output for masked input, output for raw input):
                    image - final output, always present
                    deconv - output before PSF if PSF is provided and `convolve` is True
                    proj - output features of projection head if `lambda_proj` > 0
        """
        out_mask = self.forward_masked(x, mask, convolve, crops, full_size_image)
        if self.only_masked:
            return out_mask, None
        out_raw = self.forward(x, convolve, crops, full_size_image)
        return out_mask, out_raw

    def forward_masked(
        self,
        x: T,
        mask: T,
        convolve: bool = True,
        crops: Optional[T] = None,
        full_size_image: Optional[T] = None,
    ) -> Dict[str, T]:
        """
        Mask the image according to selected masking, then do the forward pass:
        substitute with gaussian noise or local average excluding center pixel (donut)
        :param x:
        :param mask:
        :param convolve: if True, convolve the output with the PSF
        :param crops: if not None, positions of crops `x` in full size image. NB! we assume that crops do not overlap
        :param full_size_image: if not None, full size image from which `x` was taken by `crops` coordinates
        :return: dictionary of outputs:
                    image - final output, always present
                    deconv - output before PSF if PSF is provided and `convolve` is True
                    proj - output features of projection head if `lambda_proj` > 0
        """
        noise = (
            torch.randn(*x.shape, device=x.device, requires_grad=False) * self.noise_std
            + self.noise_mean
            # np.random.normal(self.noise_mean, self.noise_std, x.shape)
            if self.masking == "gaussian"
            else self.mask_kernel(x)
        )
        x = (1 - mask) * x + mask * noise
        return self.forward(x, convolve, crops, full_size_image)

    def forward(
        self,
        x: T,
        convolve: bool = True,
        crops: Optional[T] = None,
        full_size_image: Optional[T] = None,
        *args: Any,
        **kwargs: Any,
    ) -> Dict[str, T]:
        """
        Plain raw forward pass without masking
        :param x: batch (N, C, H, W, [D])
        :param convolve: if True, convolve the output with the PSF
        :param crops: if not None, positions of crops `x` in full size image. NB! we assume that crops do not overlap
        :param full_size_image: if not None, full size image from which `x` was taken by `crops` coordinates
        :return: dictionary of outputs:
                    image - final output, always present
                    deconv - output before PSF if PSF is provided and `convolve` is True
                    proj - output features of projection head if `lambda_proj` > 0
        """
        out = {}
        features = self.net(x)
        out["image"] = self.head(features)

        if self.residual:
            out["image"] = self.blur(x) + out["image"]

        if self.psf is not None and convolve:
            out["deconv"] = out["image"]

            if crops is not None and full_size_image is not None:
                # convolve with padding approximation from full size image
                for tile, crop in zip(out["image"], crops):
                    # substitute processed crop in blurry image
                    # (we need None for channel axis)
                    image_slice = (slice(None),) + tuple(
                        slice(c, c + ts) for c, ts in zip(crop, x.shape[2:])
                    )
                    full_size_image[image_slice] = tile

                # Convolve full size image with PSF (None emulates batch dimension)
                full_size_image = self.psf(full_size_image[None, ...])[0]
                tiles = []
                for crop in crops:
                    image_slice = (slice(None),) + tuple(
                        slice(c, c + ts) for c, ts in zip(crop, x.shape[2:])
                    )
                    tiles.append(full_size_image[image_slice])
                out["image"] = torch.stack(tiles, dim=0)

            else:
                # just convolve
                out["image"] = self.psf(out["image"])
        if self.project_head is not None:
            out["proj"] = self.project_head(features)
        return out

    def compute_losses_from_output(
        self,
        x: T,
        mask: T,
        out_mask: Dict[str, T],
        out_raw: Optional[Dict[str, T]] = None,
    ) -> Tuple[T, Dict[str, float]]:

        # default Noise2Self blind-spot MSE loss
        bsp_mse = self.compute_mse(x, out_mask["image"], mask)
        loss_log = {"bsp_mse": bsp_mse.item()}

        # Noise2Same losses
        loss = torch.tensor(0.0, device=x.device)
        if out_raw is not None:

            # Blind spot MSE
            if self.lambda_bsp > 0:
                loss = loss + self.lambda_bsp * bsp_mse

            # Reconstruction MSE
            rec_mse = self.compute_mse(out_raw["image"], x)
            loss_log["rec_mse"] = rec_mse.item()
            if self.lambda_rec > 0:
                loss = loss + self.lambda_rec * rec_mse

            # Invariance loss for image
            if self.lambda_inv > 0:
                inv_mse = self.compute_mse(
                    out_raw["image"], out_mask["image"], mask
                )
                loss_log["inv_mse"] = inv_mse.item()
                loss = loss + self.lambda_inv * torch.sqrt(inv_mse)

            # Invariance loss for deconv representation
            if self.lambda_inv_deconv > 0 and "deconv" in out_raw:
                inv_deconv_mse = self.compute_mse(
                    out_raw["deconv"], out_mask["deconv"], mask if self.masked_inv_deconv else None,
                )
                loss_log["inv_deconv_mse"] = inv_deconv_mse.item()
                loss = loss + self.lambda_inv_deconv * torch.sqrt(inv_deconv_mse)

            # Projection loss
            if self.lambda_proj > 0 and "proj" in out_raw:
                contrastive_loss = PixelContrastLoss(temperature=0.1)
                proj_loss = contrastive_loss(
                    out_raw["proj"], out_mask["proj"], mask
                ).mean()
                loss_log["proj_loss"] = proj_loss.item()
                loss = loss + self.lambda_proj * proj_loss

        else:
            loss = bsp_mse

        loss_log["loss"] = loss.item()
        return loss, loss_log

    def compute_losses(
        self, x: T, mask: T, convolve: bool = True
    ) -> Tuple[T, Dict[str, float]]:
        out_mask, out_raw = self.forward_full(x, mask, convolve)
        return self.compute_losses_from_output(x, mask, out_mask, out_raw)

    def compute_regularization_loss(
        self,
        out: Dict[str, T],
        mean: Optional[T] = None,
        std: Optional[T] = None,
        max_value: Optional[T] = None,
    ) -> Tuple[T, Dict[str, float]]:

        x = out[self.regularization_key]

        # todo rewrite in a less ugly way
        if mean is not None and std is not None:
            x = x * std + mean
            if max_value is not None:
                max_value = max_value * std + mean
        if max_value is not None:
            x = x / x.max()

        loss = torch.tensor(0).to(x.device)
        loss_log = {}
        if self.lambda_bound > 0:
            bound_loss = self.lambda_bound * self.compute_boundary_loss(x) ** 2
            loss = bound_loss
            loss_log["bound_loss"] = bound_loss.item()
        if self.lambda_sharp > 0:
            sharp_loss = self.lambda_sharp * self.compute_sharpening_loss(x)
            loss = sharp_loss + loss
            loss_log["sharp_loss"] = sharp_loss.item()

        return loss, loss_log

    @staticmethod
    def compute_boundary_loss(x: T, epsilon: float = 1e-8) -> T:
        bounds_loss = F.relu(-x - epsilon)
        bounds_loss = bounds_loss + F.relu(x - 1 - epsilon)
        return bounds_loss.mean()

    @staticmethod
    def compute_sharpening_loss(x: T) -> T:
        num_elements = x[0, 0].nelement()
        dim = (2, 3) if x.ndim == 4 else (2, 3, 4)
        sharpening_loss = -torch.norm(x, dim=dim, keepdim=True, p=2) / (
            num_elements ** 2
        )
        return sharpening_loss.mean()

    @staticmethod
    def compute_mse(x: T, y: T, mask: Optional[T] = None) -> T:
        if mask is None:
            return torch.mean(torch.square(x - y))
        masked = torch.sum(mask)
        return torch.sum(torch.square(x - y) * mask) / masked<|MERGE_RESOLUTION|>--- conflicted
+++ resolved
@@ -38,7 +38,10 @@
         )
         kernel = kernel / kernel.sum()
         kernel = torch.from_numpy(kernel)[None, None]
-        shape = (in_channels, in_channels,) + (-1,) * n_dim
+        shape = (
+            in_channels,
+            in_channels,
+        ) + (-1,) * n_dim
         kernel = kernel.expand(shape)
         self.register_buffer("kernel", kernel)
 
@@ -118,7 +121,6 @@
         self.only_masked = only_masked
 
         # TODO customize with segmentation_models
-<<<<<<< HEAD
         if self.arch == "unet":
             self.net = network.UNet(
                 in_channels=in_channels,
@@ -135,18 +137,6 @@
         else:
             self.net = nn.Identity()
             self.head = nn.Identity()
-=======
-        self.net = network.UNet(
-            in_channels=in_channels,
-            n_dim=n_dim,
-            base_channels=base_channels,
-            skip_method=skip_method,
-            **kwargs,
-        )
-        self.head = network.RegressionHead(
-            in_channels=base_channels, out_channels=in_channels, n_dim=n_dim,
-        )
->>>>>>> 58d46506
 
         # todo parametrize
         self.blur = GaussianBlur(5, sigma=0.2) if residual else None
@@ -315,16 +305,16 @@
 
             # Invariance loss for image
             if self.lambda_inv > 0:
-                inv_mse = self.compute_mse(
-                    out_raw["image"], out_mask["image"], mask
-                )
+                inv_mse = self.compute_mse(out_raw["image"], out_mask["image"], mask)
                 loss_log["inv_mse"] = inv_mse.item()
                 loss = loss + self.lambda_inv * torch.sqrt(inv_mse)
 
             # Invariance loss for deconv representation
             if self.lambda_inv_deconv > 0 and "deconv" in out_raw:
                 inv_deconv_mse = self.compute_mse(
-                    out_raw["deconv"], out_mask["deconv"], mask if self.masked_inv_deconv else None,
+                    out_raw["deconv"],
+                    out_mask["deconv"],
+                    mask if self.masked_inv_deconv else None,
                 )
                 loss_log["inv_deconv_mse"] = inv_deconv_mse.item()
                 loss = loss + self.lambda_inv_deconv * torch.sqrt(inv_deconv_mse)
